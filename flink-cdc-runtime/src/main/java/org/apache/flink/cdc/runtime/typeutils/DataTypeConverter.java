--- conflicted
+++ resolved
@@ -26,34 +26,27 @@
 import org.apache.flink.cdc.common.data.TimestampData;
 import org.apache.flink.cdc.common.data.binary.BinaryStringData;
 import org.apache.flink.cdc.common.schema.Column;
-<<<<<<< HEAD
 import org.apache.flink.cdc.common.types.BigIntType;
-=======
 import org.apache.flink.cdc.common.types.ArrayType;
->>>>>>> 06154e96
 import org.apache.flink.cdc.common.types.BinaryType;
 import org.apache.flink.cdc.common.types.BooleanType;
 import org.apache.flink.cdc.common.types.CharType;
 import org.apache.flink.cdc.common.types.DataType;
 import org.apache.flink.cdc.common.types.DataTypes;
-<<<<<<< HEAD
 import org.apache.flink.cdc.common.types.DateType;
 import org.apache.flink.cdc.common.types.DecimalType;
 import org.apache.flink.cdc.common.types.DoubleType;
 import org.apache.flink.cdc.common.types.FloatType;
 import org.apache.flink.cdc.common.types.IntType;
 import org.apache.flink.cdc.common.types.LocalZonedTimestampType;
+import org.apache.flink.cdc.common.types.DecimalType;
+import org.apache.flink.cdc.common.types.MapType;
 import org.apache.flink.cdc.common.types.RowType;
 import org.apache.flink.cdc.common.types.SmallIntType;
 import org.apache.flink.cdc.common.types.TimeType;
 import org.apache.flink.cdc.common.types.TimestampType;
 import org.apache.flink.cdc.common.types.TinyIntType;
-=======
-import org.apache.flink.cdc.common.types.DecimalType;
-import org.apache.flink.cdc.common.types.MapType;
-import org.apache.flink.cdc.common.types.RowType;
 import org.apache.flink.cdc.common.types.TimestampType;
->>>>>>> 06154e96
 import org.apache.flink.cdc.common.types.VarBinaryType;
 import org.apache.flink.cdc.common.types.VarCharType;
 import org.apache.flink.cdc.common.types.ZonedTimestampType;
@@ -132,7 +125,6 @@
         }
     }
 
-<<<<<<< HEAD
     public static RelDataType convertCalciteRelDataType(
             RelDataTypeFactory relDataTypeFactory, List<Column> columns) {
         RelDataTypeFactory.Builder fieldInfoBuilder = relDataTypeFactory.builder();
@@ -268,63 +260,6 @@
         return fieldInfoBuilder.build();
     }
 
-    public static RelDataType convertCalciteType(
-            RelDataTypeFactory relDataTypeFactory, DataType dataType) {
-        switch (dataType.getTypeRoot()) {
-            case BOOLEAN:
-                return relDataTypeFactory.createSqlType(SqlTypeName.BOOLEAN);
-            case TINYINT:
-                return relDataTypeFactory.createSqlType(SqlTypeName.TINYINT);
-            case SMALLINT:
-                return relDataTypeFactory.createSqlType(SqlTypeName.SMALLINT);
-            case INTEGER:
-                return relDataTypeFactory.createSqlType(SqlTypeName.INTEGER);
-            case BIGINT:
-                return relDataTypeFactory.createSqlType(SqlTypeName.BIGINT);
-            case DATE:
-                return relDataTypeFactory.createSqlType(SqlTypeName.DATE);
-            case TIME_WITHOUT_TIME_ZONE:
-                TimeType timeType = (TimeType) dataType;
-                return relDataTypeFactory.createSqlType(
-                        SqlTypeName.TIME_WITH_LOCAL_TIME_ZONE, timeType.getPrecision());
-            case TIMESTAMP_WITHOUT_TIME_ZONE:
-                TimestampType timestampType = (TimestampType) dataType;
-                return relDataTypeFactory.createSqlType(
-                        SqlTypeName.TIMESTAMP, timestampType.getPrecision());
-            case TIMESTAMP_WITH_TIME_ZONE:
-                ZonedTimestampType zonedTimestampType = (ZonedTimestampType) dataType;
-                return relDataTypeFactory.createSqlType(
-                        SqlTypeName.TIMESTAMP, zonedTimestampType.getPrecision());
-            case TIMESTAMP_WITH_LOCAL_TIME_ZONE:
-                LocalZonedTimestampType localZonedTimestampType =
-                        (LocalZonedTimestampType) dataType;
-                return relDataTypeFactory.createSqlType(
-                        SqlTypeName.TIMESTAMP_WITH_LOCAL_TIME_ZONE,
-                        localZonedTimestampType.getPrecision());
-            case FLOAT:
-                return relDataTypeFactory.createSqlType(SqlTypeName.FLOAT);
-            case DOUBLE:
-                return relDataTypeFactory.createSqlType(SqlTypeName.DOUBLE);
-            case CHAR:
-                CharType charType = (CharType) dataType;
-                return relDataTypeFactory.createSqlType(SqlTypeName.CHAR, charType.getLength());
-            case VARCHAR:
-                VarCharType varCharType = (VarCharType) dataType;
-                return relDataTypeFactory.createSqlType(
-                        SqlTypeName.VARCHAR, varCharType.getLength());
-            case BINARY:
-                BinaryType binaryType = (BinaryType) dataType;
-                return relDataTypeFactory.createSqlType(SqlTypeName.BINARY, binaryType.getLength());
-            case VARBINARY:
-                VarBinaryType varBinaryType = (VarBinaryType) dataType;
-                return relDataTypeFactory.createSqlType(
-                        SqlTypeName.VARBINARY, varBinaryType.getLength());
-            case DECIMAL:
-                DecimalType decimalType = (DecimalType) dataType;
-                return relDataTypeFactory.createSqlType(
-                        SqlTypeName.DECIMAL, decimalType.getPrecision(), decimalType.getScale());
-            case ROW:
-=======
     public static RelDataType convertCalciteType(
             RelDataTypeFactory typeFactory, DataType dataType) {
         switch (dataType.getTypeRoot()) {
@@ -341,25 +276,45 @@
             case DATE:
                 return typeFactory.createSqlType(SqlTypeName.DATE);
             case TIME_WITHOUT_TIME_ZONE:
-                return typeFactory.createSqlType(SqlTypeName.TIME_WITH_LOCAL_TIME_ZONE);
+                TimeType timeType = (TimeType) dataType;
+                return typeFactory.createSqlType(
+                        SqlTypeName.TIME_WITH_LOCAL_TIME_ZONE, timeType.getPrecision());
             case TIMESTAMP_WITHOUT_TIME_ZONE:
-                return typeFactory.createSqlType(SqlTypeName.TIMESTAMP);
+                TimestampType timestampType = (TimestampType) dataType;
+                return typeFactory.createSqlType(
+                        SqlTypeName.TIMESTAMP, timestampType.getPrecision());
+            case TIMESTAMP_WITH_TIME_ZONE:
+                ZonedTimestampType zonedTimestampType = (ZonedTimestampType) dataType;
+                return typeFactory.createSqlType(
+                        SqlTypeName.TIMESTAMP, zonedTimestampType.getPrecision());
             case TIMESTAMP_WITH_LOCAL_TIME_ZONE:
-                return typeFactory.createSqlType(SqlTypeName.TIMESTAMP_WITH_LOCAL_TIME_ZONE);
+                LocalZonedTimestampType localZonedTimestampType =
+                        (LocalZonedTimestampType) dataType;
+                return typeFactory.createSqlType(
+                        SqlTypeName.TIMESTAMP_WITH_LOCAL_TIME_ZONE,
+                        localZonedTimestampType.getPrecision());
             case FLOAT:
                 return typeFactory.createSqlType(SqlTypeName.FLOAT);
             case DOUBLE:
                 return typeFactory.createSqlType(SqlTypeName.DOUBLE);
             case CHAR:
-                return typeFactory.createSqlType(SqlTypeName.CHAR);
+                CharType charType = (CharType) dataType;
+                return typeFactory.createSqlType(SqlTypeName.CHAR, charType.getLength());
             case VARCHAR:
-                return typeFactory.createSqlType(SqlTypeName.VARCHAR);
+                VarCharType varCharType = (VarCharType) dataType;
+                return typeFactory.createSqlType(
+                        SqlTypeName.VARCHAR, varCharType.getLength());
             case BINARY:
-                return typeFactory.createSqlType(SqlTypeName.BINARY);
+                BinaryType binaryType = (BinaryType) dataType;
+                return typeFactory.createSqlType(SqlTypeName.BINARY, binaryType.getLength());
             case VARBINARY:
-                return typeFactory.createSqlType(SqlTypeName.VARBINARY);
+                VarBinaryType varBinaryType = (VarBinaryType) dataType;
+                return typeFactory.createSqlType(
+                        SqlTypeName.VARBINARY, varBinaryType.getLength());
             case DECIMAL:
-                return typeFactory.createSqlType(SqlTypeName.DECIMAL);
+                DecimalType decimalType = (DecimalType) dataType;
+                return typeFactory.createSqlType(
+                        SqlTypeName.DECIMAL, decimalType.getPrecision(), decimalType.getScale());
             case ROW:
                 List<RelDataType> dataTypes =
                         ((RowType) dataType)
@@ -368,7 +323,6 @@
                                         .collect(Collectors.toList());
                 return typeFactory.createStructType(
                         dataTypes, ((RowType) dataType).getFieldNames());
->>>>>>> 06154e96
             case ARRAY:
                 DataType elementType = ((ArrayType) dataType).getElementType();
                 return typeFactory.createArrayType(
